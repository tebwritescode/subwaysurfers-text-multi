--- conflicted
+++ resolved
@@ -5,17 +5,9 @@
     <meta name="viewport" content="width=device-width, initial-scale=1.0">
     <title>Video Player</title>
 </head>
-<<<<<<< HEAD
-<body>
-    <video width="800" height="600" controls>
-        <source src="{{ url_for('serve_video', filename=video_file) }}" type="video/mp4">
-        Your browser does not support the video tag.
-    </video>
-=======
 <body id="indexbody">
     <form id="textform" action="/submit-form" method="post">
         <input type="text" id="text_input" name="text_input" placeholder="Enter Article Link"><br><br>
     </form>
->>>>>>> 863b0c54
 </body>
 </html>