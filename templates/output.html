--- conflicted
+++ resolved
@@ -8,13 +8,6 @@
     <title>Output</title></head>
     <script src="output.js"></script>
 <body>
-<<<<<<< HEAD
-    <h1>Output</h1>
-    <p>You entered: {{ text_input }}</p>
-    <video width="320" height="240" controls>
-        <source src="/templates/final.mp4" type="video/mp4">
-    </video>
-=======
     <div id="video-container">
         <video controls>
             <source src="static/testvid.mp4" type="video/mp4">
@@ -23,6 +16,5 @@
     </div>
 
     
->>>>>>> a61502d9
 </body>
 </html>